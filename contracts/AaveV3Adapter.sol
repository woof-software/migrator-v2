--- conflicted
+++ resolved
@@ -9,10 +9,8 @@
 import {ISwapRouter} from "./interfaces/@uniswap/v3-periphery/ISwapRouter.sol";
 import {IADebtToken} from "./interfaces/aave/IADebtToken.sol";
 import {IAToken} from "./interfaces/aave/IAToken.sol";
-<<<<<<< HEAD
 import {IWrappedToken} from "./interfaces/IWrappedToken.sol";
-=======
->>>>>>> b06316ca
+
 
 /// @title AaveV3Adapter
 /// @notice Adapter contract to migrate positions from Aave V3 to Compound III (Comet)
@@ -61,7 +59,6 @@
      */
     IAaveLendingPool public immutable LENDING_POOL;
 
-<<<<<<< HEAD
     /// --------Errors-------- ///
 
     /**
@@ -69,8 +66,6 @@
      */
     error DebtNotCleared(address aToken);
 
-=======
->>>>>>> b06316ca
     /// --------Constructor-------- ///
 
     /**
@@ -118,11 +113,7 @@
 
         // Migrate each collateral position
         for (uint256 i = 0; i < position.collateral.length; i++) {
-<<<<<<< HEAD
             migrateCollateral(user, comet, position.collateral[i], position.swaps[i]);
-=======
-            migrateCollateral(user, comet, position.collateral[i]);
->>>>>>> b06316ca
         }
     }
 
@@ -134,7 +125,6 @@
      * @param swap Swap parameters to obtain the repayment tokens, if needed
      */
     function repayBorrow(address user, AaveV3Borrow memory borrow, Swap memory swap) internal {
-<<<<<<< HEAD
         // Determine the amount to repay. If max value, repay the full debt balance
         uint256 repayAmount = borrow.amount == type(uint256).max
             ? IERC20(borrow.aDebtToken).balanceOf(user)
@@ -144,19 +134,6 @@
         if (swap.pathOfSwapFlashloan.length > 0) {
             address tokenIn = _decodeTokenIn(swap.pathOfSwapFlashloan);
             address tokenOut = _decodeTokenOut(swap.pathOfSwapFlashloan);
-=======
-        uint256 repayAmount = borrow.amount;
-
-        // Determine the amount to repay; if max value, repay the full debt balance
-        if (borrow.amount == type(uint256).max) {
-            repayAmount = IERC20(borrow.aDebtToken).balanceOf(user);
-        }
-
-        // If a swap is required to obtain the repayment tokens
-        if (swap.path.length > 0) {
-            address tokenIn = _decodeTokenIn(swap.path);
-            address tokenOut = _decodeTokenOut(swap.path);
->>>>>>> b06316ca
             // If the swap is from USDS to DAI, convert USDS to DAI
             if (tokenIn == BaseAdapter.USDS && tokenOut == BaseAdapter.DAI) {
                 // Convert USDS to DAI for repayment
@@ -165,11 +142,7 @@
                 // Perform a swap to obtain the borrow token using the provided swap parameters
                 _swapFlashloanToBorrowToken(
                     ISwapRouter.ExactOutputParams({
-<<<<<<< HEAD
                         path: swap.pathOfSwapFlashloan,
-=======
-                        path: swap.path,
->>>>>>> b06316ca
                         recipient: address(this),
                         amountOut: repayAmount,
                         amountInMaximum: swap.amountInMaximum,
@@ -178,8 +151,7 @@
                 );
             }
         }
-<<<<<<< HEAD
-
+        
         // Get the underlying asset address of the debt token
         address underlyingAsset = IADebtToken(borrow.aDebtToken).UNDERLYING_ASSET_ADDRESS();
 
@@ -250,37 +222,7 @@
         } else {
             IERC20(underlyingAsset).approve(comet, aTokenAmount);
             IComet(comet).supplyTo(user, underlyingAsset, aTokenAmount);
-=======
-
-        // Get the underlying asset address of the debt token
-        address underlyingAsset = IADebtToken(borrow.aDebtToken).UNDERLYING_ASSET_ADDRESS();
-
-        // Approve the Aave Lending Pool to spend the repayment amount
-        IADebtToken(underlyingAsset).approve(address(LENDING_POOL), repayAmount);
-
-        // Repay the borrow on behalf of the user
-        LENDING_POOL.repay(underlyingAsset, repayAmount, INTEREST_RATE_MODE, user);
-    }
-
-    function migrateCollateral(
-        address user,
-        address comet,
-        AaveV3Collateral memory collateral
-    ) internal {
-        uint256 collateralAmount = collateral.amount;
-
-        LENDING_POOL.withdraw(collateral.aToken, collateralAmount, address(this));
-
-        if (collateral.aToken == DAI) {
-            uint256 convertedAmount = _convertDaiToUsds(collateralAmount);
-
-            IERC20(USDS).approve(comet, convertedAmount);
-
-            IComet(comet).supplyTo(user, USDS, convertedAmount);
-        } else {
-            IERC20(collateral.aToken).approve(comet, collateralAmount);
-            IComet(comet).supplyTo(user, collateral.aToken, collateralAmount);
->>>>>>> b06316ca
+
         }
     }
 
